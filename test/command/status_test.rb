--- conflicted
+++ resolved
@@ -36,11 +36,11 @@
 
   it "does not warn if dependency is ignored" do
     out, _ = capture_io { verifier.run }
-    assert_match(/dependency.#{Licensed::License::EXTENSION}/, out)
+    assert_match(/dependency.#{Licensed::DependencyRecord::EXTENSION}/, out)
 
     config.ignore "type" => "test", "name" => "dependency"
     out, _ = capture_io { verifier.run }
-    refute_match(/dependency.#{Licensed::License::EXTENSION}/, out)
+    refute_match(/dependency.#{Licensed::DependencyRecord::EXTENSION}/, out)
   end
 
   it "does not warn if dependency is reviewed" do
@@ -53,75 +53,50 @@
   end
 
   it "warns if license is empty" do
-<<<<<<< HEAD
-    filename = config.cache_path.join("test/dependency.txt")
+    filename = config.cache_path.join("test/dependency.#{Licensed::DependencyRecord::EXTENSION}")
     record = Licensed::DependencyRecord.new
     record.save(filename)
-=======
-    filename = config.cache_path.join("test/dependency.#{Licensed::License::EXTENSION}")
-    license = Licensed::License.new
-    license.save(filename)
->>>>>>> 906d2887
 
     out, _ = capture_io { verifier.run }
     assert_match(/missing license text/, out)
   end
 
   it "warns if license is empty with notices" do
-<<<<<<< HEAD
-    filename = config.cache_path.join("test/dependency.txt")
+    filename = config.cache_path.join("test/dependency.#{Licensed::DependencyRecord::EXTENSION}")
     record = Licensed::DependencyRecord.new(notices: ["notice"])
     record.save(filename)
-=======
-    filename = config.cache_path.join("test/dependency.#{Licensed::License::EXTENSION}")
-    license = Licensed::License.new(notices: ["notice"])
-    license.save(filename)
->>>>>>> 906d2887
 
     out, _ = capture_io { verifier.run }
     assert_match(/missing license text/, out)
   end
 
   it "does not warn if license is not empty" do
-<<<<<<< HEAD
-    filename = config.cache_path.join("test/dependency.txt")
+    filename = config.cache_path.join("test/dependency.#{Licensed::DependencyRecord::EXTENSION}")
     record = Licensed::DependencyRecord.new(licenses: ["license"])
     record.save(filename)
-=======
-    filename = config.cache_path.join("test/dependency.#{Licensed::License::EXTENSION}")
-    license = Licensed::License.new(licenses: ["license"])
-    license.save(filename)
->>>>>>> 906d2887
 
     out, _ = capture_io { verifier.run }
     refute_match(/missing license text/, out)
   end
 
   it "warns if versions do not match" do
-<<<<<<< HEAD
-    filename = config.cache_path.join("test/dependency.txt")
+    filename = config.cache_path.join("test/dependency.#{Licensed::DependencyRecord::EXTENSION}")
     record = Licensed::DependencyRecord.read(filename)
     record["version"] = "9001"
     record.save(filename)
-=======
-    filename = config.cache_path.join("test/dependency.#{Licensed::License::EXTENSION}")
-    license = Licensed::License.read(filename)
-    license["version"] = "9001"
-    license.save(filename)
->>>>>>> 906d2887
 
     out, _ = capture_io { verifier.run }
     assert_match(/cached license data out of date/, out)
   end
 
   it "warns if cached license data missing" do
-    FileUtils.rm config.cache_path.join("test/dependency.#{Licensed::License::EXTENSION}")
+    FileUtils.rm config.cache_path.join("test/dependency.#{Licensed::DependencyRecord::EXTENSION}")
     out, _ = capture_io { verifier.run }
     assert_match(/cached license data missing/, out)
   end
 
   it "does not warn if cached license data missing for ignored gem" do
-    FileUtils.rm config.cache_path.join("test/dependency.#{Licensed::License::EXTENSION}")
+    FileUtils.rm config.cache_path.join("test/dependency.#{Licensed::DependencyRecord::EXTENSION}")
     config.ignore "type" => "test", "name" => "dependency"
 
     out, _ = capture_io { verifier.run }
@@ -177,15 +152,9 @@
     let(:source) { TestSource.new(config, "dependency/path", "name" => "dependency") }
 
     it "verifies content at explicit path" do
-<<<<<<< HEAD
-      filename = config.cache_path.join("test/dependency/path.txt")
+      filename = config.cache_path.join("test/dependency/path.#{Licensed::DependencyRecord::EXTENSION}")
       record = Licensed::DependencyRecord.new
       record.save(filename)
-=======
-      filename = config.cache_path.join("test/dependency/path.#{Licensed::License::EXTENSION}")
-      license = Licensed::License.new
-      license.save(filename)
->>>>>>> 906d2887
 
       out, _ = capture_io { verifier.run }
       assert_match(/missing license text/, out)
